--- conflicted
+++ resolved
@@ -124,13 +124,7 @@
         self.cost_history = { 'global': [],
                               'iteration': [] }
         self._create_output_file ( output_name )
-<<<<<<< HEAD
-        self.cost_history = { 'global': [], 
-                              'iteration': [] }
-        self.iterations = 0
-=======
         self.iterations = 0 
->>>>>>> 75da96a3
         self.iterations_vector = []
         
         
@@ -403,11 +397,7 @@
          if not callable(the_op):
              raise AttributeError, "%s does not have a der_cost method!" % op_name     
          self.operators[ op_name ] = op
-<<<<<<< HEAD
-         self.cost_history[ op_name ] = []
-=======
          self.cost_history [op_name] = []
->>>>>>> 75da96a3
      
     def _get_bounds_list ( self ):
         """Return a list with the parameter boundaries. This is required to set the 
@@ -676,16 +666,9 @@
              if self.verbose:
                  print "\t%s %8.3e" % ( op_name, cost )
              self.cost_history[op_name].append ( cost )
-<<<<<<< HEAD
-             
-         self.cost_history['global'].append ( aggr_cost )
-         self.cost_history['iteration'].append ( self.iterations )
-
-=======
          self.the_cost = aggr_cost
          self.cost_history['global'].append (aggr_cost)
          self.cost_history['iteration'].append ( self.iterations )
->>>>>>> 75da96a3
          
          if self.verbose:
              print "Total cost: %8.3e" % aggr_cost
